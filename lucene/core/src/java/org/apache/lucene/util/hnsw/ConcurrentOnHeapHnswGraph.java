/*
 * Licensed to the Apache Software Foundation (ASF) under one or more
 * contributor license agreements.  See the NOTICE file distributed with
 * this work for additional information regarding copyright ownership.
 * The ASF licenses this file to You under the Apache License, Version 2.0
 * (the "License"); you may not use this file except in compliance with
 * the License.  You may obtain a copy of the License at
 *
 *     http://www.apache.org/licenses/LICENSE-2.0
 *
 * Unless required by applicable law or agreed to in writing, software
 * distributed under the License is distributed on an "AS IS" BASIS,
 * WITHOUT WARRANTIES OR CONDITIONS OF ANY KIND, either express or implied.
 * See the License for the specific language governing permissions and
 * limitations under the License.
 */

package org.apache.lucene.util.hnsw;

import static org.apache.lucene.search.DocIdSetIterator.NO_MORE_DOCS;

import java.io.IOException;
import java.util.Map;
import java.util.PrimitiveIterator;
import java.util.concurrent.ConcurrentHashMap;
import java.util.concurrent.atomic.AtomicInteger;
import java.util.concurrent.atomic.AtomicIntegerArray;
import java.util.concurrent.atomic.AtomicReference;
import org.apache.lucene.util.Accountable;
import org.apache.lucene.util.RamUsageEstimator;

/**
 * An {@link HnswGraph} that offers concurrent access; for typical graphs you will get significant
 * speedups in construction and searching as you add threads.
 *
 * <p>To search this graph, you should use a View obtained from {@link #getView()} to perform `seek`
 * and `nextNeighbor` operations.
 */
public final class ConcurrentOnHeapHnswGraph extends HnswGraph implements Accountable {
  private final AtomicReference<NodeAtLevel>
      entryPoint; // the current graph entry node on the top level. -1 if not set

  // Unlike OnHeapHnswGraph (OHHG), we use the same data structure for Level 0 and higher node
  // lists,
  // a ConcurrentHashMap.  While the ArrayList used for L0 in OHHG is faster for single-threaded
  // workloads, it imposes an unacceptable contention burden for concurrent workloads.
  private final Map<Integer, Map<Integer, ConcurrentNeighborSet>> graphLevels;
  private final CompletionTracker completions;

  // Neighbours' size on upper levels (nsize) and level 0 (nsize0)
  private final int nsize;
  private final int nsize0;

  ConcurrentOnHeapHnswGraph(int M) {
    this.entryPoint =
        new AtomicReference<>(
            new NodeAtLevel(0, -1)); // Entry node should be negative until a node is added
    this.nsize = M;
    this.nsize0 = 2 * M;

    this.graphLevels = new ConcurrentHashMap<>();
    this.completions = new CompletionTracker(nsize0);
  }

  /**
   * Returns the neighbors connected to the given node.
   *
   * @param level level of the graph
   * @param node the node whose neighbors are returned, represented as an ordinal on the level 0.
   */
  public ConcurrentNeighborSet getNeighbors(int level, int node) {
    return graphLevels.get(level).get(node);
  }

  @Override
  public int size() {
    Map<Integer, ConcurrentNeighborSet> levelZero = graphLevels.get(0);
    return levelZero == null ? 0 : levelZero.size(); // all nodes are located on the 0th level
  }

  @Override
  public void addNode(int level, int node) {
    if (level >= graphLevels.size()) {
      for (int i = graphLevels.size(); i <= level; i++) {
        graphLevels.putIfAbsent(i, new ConcurrentHashMap<>());
      }
    }

    graphLevels.get(level).put(node, new ConcurrentNeighborSet(node, connectionsOnLevel(level)));
  }

  /** must be called after addNode once neighbors are linked in all levels. */
  void markComplete(int level, int node) {
    entryPoint.accumulateAndGet(
        new NodeAtLevel(level, node),
        (oldEntry, newEntry) -> {
          if (oldEntry.node >= 0 && oldEntry.level >= level) {
            return oldEntry;
          } else {
            return newEntry;
          }
        });
    completions.markComplete(node);
  }

  private int connectionsOnLevel(int level) {
    return level == 0 ? nsize0 : nsize;
  }

  @Override
  public void seek(int level, int target) throws IOException {
    throw new UnsupportedOperationException();
  }

  @Override
  public int nextNeighbor() throws IOException {
    throw new UnsupportedOperationException();
  }

  /**
   * @return the current number of levels in the graph where nodes have been added and we have a
   *     valid entry point.
   */
  @Override
  public int numLevels() {
    return entryPoint.get().level + 1;
  }

  /**
   * Returns the graph's current entry node on the top level shown as ordinals of the nodes on 0th
   * level
   *
   * @return the graph's current entry node on the top level
   */
  @Override
  public int entryNode() {
    return entryPoint.get().node;
  }

  NodeAtLevel entry() {
    return entryPoint.get();
  }

  @Override
  public NodesIterator getNodesOnLevel(int level) {
    if (level == 0) {
      return new ArrayNodesIterator(size());
    } else {
      return new CollectionNodesIterator(graphLevels.get(level).keySet());
    }
  }

  @Override
  public long ramBytesUsed() {
    // the main graph structure
    long total = concurrentHashMapRamUsed(graphLevels.size());
    for (int l = 0; l <= entryPoint.get().level; l++) {
      Map<Integer, ConcurrentNeighborSet> level = graphLevels.get(l);
      if (level == null) {
        continue;
      }

<<<<<<< HEAD
      // size of nodes CHM
      long neighborSize = concurrentHashMapRamUsed(level.size());
      // size of the CNS of each node
      for (ConcurrentNeighborSet cns : level.values()) {
        neighborSize += neighborSetBytes + (long) cns.arrayLength() * (Integer.BYTES + Float.BYTES);
      }
=======
      int numNodesOnLevel = graphLevels.get(l).size();
      long chmSize = concurrentHashMapRamUsed(numNodesOnLevel);
      long neighborSize = neighborsRamUsed(connectionsOnLevel(l)) * numNodesOnLevel;
>>>>>>> 209793db

      total += neighborSize;
    }

    // logical clocks
    total += completions.ramBytesUsed();

    return total;
  }

  public long ramBytesUsedOneNode(int nodeLevel) {
    int entryCount = (int) (nodeLevel / CHM_LOAD_FACTOR);
    var graphBytesUsed =
        chmEntriesRamUsed(entryCount)
            + neighborsRamUsed(connectionsOnLevel(0))
            + nodeLevel * neighborsRamUsed(connectionsOnLevel(1));
    var clockBytesUsed = Integer.BYTES;
    return graphBytesUsed + clockBytesUsed;
  }

  private static long neighborsRamUsed(int count) {
    long REF_BYTES = RamUsageEstimator.NUM_BYTES_OBJECT_REF;
    long AH_BYTES = RamUsageEstimator.NUM_BYTES_ARRAY_HEADER;
    long neighborSetBytes =
        REF_BYTES // atomicreference
            + Integer.BYTES
            + Integer.BYTES
            + REF_BYTES // NeighborArray
            + AH_BYTES * 2
            + REF_BYTES * 2
            + Integer.BYTES
            + 1; // NeighborArray internals
    return neighborSetBytes + (long) count * (Integer.BYTES + Float.BYTES);
  }

  private static final float CHM_LOAD_FACTOR = 0.75f; // this is hardcoded inside ConcurrentHashMap

  /**
   * caller's responsibility to divide number of entries by load factor to get internal node count
   */
  private static long chmEntriesRamUsed(int internalEntryCount) {
    long REF_BYTES = RamUsageEstimator.NUM_BYTES_OBJECT_REF;
    long chmNodeBytes =
        REF_BYTES // node itself in Node[]
            + 3L * REF_BYTES
            + Integer.BYTES; // node internals

    return internalEntryCount * chmNodeBytes;
  }

  private static long concurrentHashMapRamUsed(int externalSize) {
    long REF_BYTES = RamUsageEstimator.NUM_BYTES_OBJECT_REF;
    long AH_BYTES = RamUsageEstimator.NUM_BYTES_ARRAY_HEADER;
    long CORES = Runtime.getRuntime().availableProcessors();

    // CHM has a striped counter Cell implementation, we expect at most one per core
    long chmCounters = AH_BYTES + CORES * (REF_BYTES + Long.BYTES);

    int nodeCount = (int) (externalSize / CHM_LOAD_FACTOR);

    long chmSize =
        chmEntriesRamUsed(nodeCount) // nodes
            + nodeCount * REF_BYTES
            + AH_BYTES // nodes array
            + Long.BYTES
            + 3 * Integer.BYTES
            + 3 * REF_BYTES // extra internal fields
            + chmCounters
            + REF_BYTES; // the Map reference itself
    return chmSize;
  }

  @Override
  public String toString() {
    return "ConcurrentOnHeapHnswGraph(size=" + size() + ", entryPoint=" + entryPoint.get();
  }

  /**
   * Returns a view of the graph that is safe to use concurrently with updates performed on the
   * underlying graph.
   *
   * <p>Multiple Views may be searched concurrently.
   */
  public HnswGraph getView() {
    return new ConcurrentHnswGraphView();
  }

  void validateEntryNode() {
    if (size() == 0) {
      return;
    }
    var en = entryPoint.get();
    if (!(en.level >= 0 && en.node >= 0 && graphLevels.get(en.level).containsKey(en.node))) {
      throw new IllegalStateException("Entry node was incompletely added! " + en);
    }
  }

  /**
   * A concurrent View of the graph that is safe to search concurrently with updates and with other
   * searches. The View provides a limited kind of snapshot isolation: only nodes completely added
   * to the graph at the time the View was created will be visible (but the connections between them
   * are allowed to change, so you could potentially get different top K results from the same query
   * if concurrent updates are in progress.)
   */
  private class ConcurrentHnswGraphView extends HnswGraph {
    // It is tempting, but incorrect, to try to provide "adequate" isolation by
    // (1) keeping a bitset of complete nodes and giving that to the searcher as nodes to
    // accept -- but we need to keep incomplete nodes out of the search path entirely,
    // not just out of the result set, or
    // (2) keeping a bitset of complete nodes and restricting the View to those nodes
    // -- but we needs to consider neighbor diversity separately for concurrent
    // inserts and completed nodes; this allows us to keep the former out of the latter,
    // but not the latter out of the former (when a node completes while we are working,
    // that was in-progress when we started.)
    // The only really foolproof solution is to implement snapshot isolation as
    // we have done here.
    private final int timestamp;
    private PrimitiveIterator.OfInt remainingNeighbors;

    public ConcurrentHnswGraphView() {
      this.timestamp = completions.clock();
    }

    @Override
    public int size() {
      return ConcurrentOnHeapHnswGraph.this.size();
    }

    @Override
    public int numLevels() {
      return ConcurrentOnHeapHnswGraph.this.numLevels();
    }

    @Override
    public int entryNode() {
      return ConcurrentOnHeapHnswGraph.this.entryNode();
    }

    @Override
    public NodesIterator getNodesOnLevel(int level) {
      return ConcurrentOnHeapHnswGraph.this.getNodesOnLevel(level);
    }

    @Override
    public void seek(int level, int targetNode) {
      remainingNeighbors = getNeighbors(level, targetNode).nodeIterator();
    }

    @Override
    public int nextNeighbor() {
      while (remainingNeighbors.hasNext()) {
        int next = remainingNeighbors.nextInt();
        if (completions.completedAt(next) < timestamp) {
          return next;
        }
      }
      return NO_MORE_DOCS;
    }

    @Override
    public String toString() {
      return "ConcurrentOnHeapHnswGraphView(size=" + size() + ", entryPoint=" + entryPoint.get();
    }
  }

  static final class NodeAtLevel implements Comparable<NodeAtLevel> {
    public final int level;
    public final int node;

    public NodeAtLevel(int level, int node) {
      this.level = level;
      this.node = node;
    }

    @Override
    public int compareTo(NodeAtLevel o) {
      int cmp = Integer.compare(level, o.level);
      if (cmp == 0) {
        cmp = Integer.compare(node, o.node);
      }
      return cmp;
    }

    @Override
    public String toString() {
      return "NodeAtLevel(level=" + level + ", node=" + node + ")";
    }
  }

  /** Class to provide snapshot isolation for nodes in the progress of being added. */
  static final class CompletionTracker implements Accountable {
    private final AtomicInteger logicalClock = new AtomicInteger();
    private final AtomicReference<AtomicIntegerArray> completionTimesRef;

    public CompletionTracker(int initialSize) {
      completionTimesRef = new AtomicReference<>(new AtomicIntegerArray(initialSize));
      for (int i = 0; i < initialSize; i++) {
        completionTimesRef.get().set(i, Integer.MAX_VALUE);
      }
    }

    /**
     * @param node ordinal
     */
    void markComplete(int node) {
      ensureCapacity(node);
      completionTimesRef.get().set(node, logicalClock.getAndIncrement());
    }

    /**
     * @return the current logical timestamp; can be compared with completedAt values
     */
    int clock() {
      return logicalClock.get();
    }

    /**
     * @param node ordinal
     * @return the logical clock completion time of the node, or Integer.MAX_VALUE if the node has
     *     not yet been completed.
     */
    public int completedAt(int node) {
      var completionTimes = completionTimesRef.get();
      if (node >= completionTimes.length()) {
        return Integer.MAX_VALUE;
      }
      return completionTimes.get(node);
    }

    @Override
    public long ramBytesUsed() {
      var REF_BYTES = RamUsageEstimator.NUM_BYTES_OBJECT_REF;
      return REF_BYTES
          + Integer.BYTES // logicalClock
          + REF_BYTES
          + REF_BYTES
          + (long) Integer.BYTES * completionTimesRef.get().length();
    }

    private void ensureCapacity(int node) {
      AtomicIntegerArray completedTime = completionTimesRef.get();
      if (node >= completedTime.length()) {
        completionTimesRef.updateAndGet(
            existingArray -> {
              if (node < existingArray.length()) {
                return existingArray;
              }
              int newSize = (node + 1) * 2;
              AtomicIntegerArray newArray = new AtomicIntegerArray(newSize);
              for (int i = 0; i < newSize; i++) {
                if (i < existingArray.length()) {
                  newArray.set(i, existingArray.get(i));
                } else {
                  newArray.set(i, Integer.MAX_VALUE);
                }
              }
              return newArray;
            });
      }
    }
  }
}<|MERGE_RESOLUTION|>--- conflicted
+++ resolved
@@ -160,20 +160,11 @@
         continue;
       }
 
-<<<<<<< HEAD
-      // size of nodes CHM
-      long neighborSize = concurrentHashMapRamUsed(level.size());
-      // size of the CNS of each node
-      for (ConcurrentNeighborSet cns : level.values()) {
-        neighborSize += neighborSetBytes + (long) cns.arrayLength() * (Integer.BYTES + Float.BYTES);
-      }
-=======
       int numNodesOnLevel = graphLevels.get(l).size();
       long chmSize = concurrentHashMapRamUsed(numNodesOnLevel);
       long neighborSize = neighborsRamUsed(connectionsOnLevel(l)) * numNodesOnLevel;
->>>>>>> 209793db
-
-      total += neighborSize;
+
+      total += chmSize + neighborSize;
     }
 
     // logical clocks
