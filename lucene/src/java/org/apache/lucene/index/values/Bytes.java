package org.apache.lucene.index.values;

/**
 * Licensed to the Apache Software Foundation (ASF) under one or more
 * contributor license agreements.  See the NOTICE file distributed with
 * this work for additional information regarding copyright ownership.
 * The ASF licenses this file to You under the Apache License, Version 2.0
 * (the "License"); you may not use this file except in compliance with
 * the License.  You may obtain a copy of the License at
 *
 *     http://www.apache.org/licenses/LICENSE-2.0
 *
 * Unless required by applicable law or agreed to in writing, software
 * distributed under the License is distributed on an "AS IS" BASIS,
 * WITHOUT WARRANTIES OR CONDITIONS OF ANY KIND, either express or implied.
 * See the License for the specific language governing permissions and
 * limitations under the License.
 */

/** Base class for specific Bytes Reader/Writer implementations */
import java.io.IOException;
import java.util.Collection;
import java.util.Comparator;
import java.util.concurrent.atomic.AtomicLong;

import org.apache.lucene.index.IndexFileNames;
import org.apache.lucene.index.values.IndexDocValues.SortedSource;
import org.apache.lucene.index.values.IndexDocValues.Source;
import org.apache.lucene.index.values.IndexDocValues.SourceEnum;
import org.apache.lucene.store.Directory;
import org.apache.lucene.store.IOContext;
import org.apache.lucene.store.IndexInput;
import org.apache.lucene.store.IndexOutput;
import org.apache.lucene.util.AttributeSource;
import org.apache.lucene.util.BytesRef;
import org.apache.lucene.util.CodecUtil;
import org.apache.lucene.util.IOUtils;
import org.apache.lucene.util.PagedBytes;

/**
 * Provides concrete Writer/Reader implementations for <tt>byte[]</tt> value per
 * document. There are 6 package-private default implementations of this, for
 * all combinations of {@link Mode#DEREF}/{@link Mode#STRAIGHT}/
 * {@link Mode#SORTED} x fixed-length/variable-length.
 * 
 * <p>
 * NOTE: Currently the total amount of byte[] data stored (across a single
 * segment) cannot exceed 2GB.
 * </p>
 * <p>
 * NOTE: Each byte[] must be <= 32768 bytes in length
 * </p>
 * 
 * @lucene.experimental
 */
public final class Bytes {
  // TODO - add bulk copy where possible
  private Bytes() { /* don't instantiate! */
  }

  /**
   * Defines the {@link Writer}s store mode. The writer will either store the
   * bytes sequentially ({@link #STRAIGHT}, dereferenced ({@link #DEREF}) or
   * sorted ({@link #SORTED})
   * 
   * @lucene.experimental
   */
  public static enum Mode {
    /**
     * Mode for sequentially stored bytes
     */
    STRAIGHT,
    /**
     * Mode for dereferenced stored bytes
     */
    DEREF,
    /**
     * Mode for sorted stored bytes
     */
    SORTED
  };

  /**
   * Creates a new <tt>byte[]</tt> {@link Writer} instances for the given
   * directory.
   * 
   * @param dir
   *          the directory to write the values to
   * @param id
   *          the id used to create a unique file name. Usually composed out of
   *          the segment name and a unique id per segment.
   * @param mode
   *          the writers store mode
   * @param comp
   *          a {@link BytesRef} comparator - only used with {@link Mode#SORTED}
   * @param fixedSize
   *          <code>true</code> if all bytes subsequently passed to the
   *          {@link Writer} will have the same length
   * @param bytesUsed
   *          an {@link AtomicLong} instance to track the used bytes within the
   *          {@link Writer}. A call to {@link Writer#finish(int)} will release
   *          all internally used resources and frees the memeory tracking
   *          reference.
   * @return a new {@link Writer} instance
   * @throws IOException
   *           if the files for the writer can not be created.
   */
  public static Writer getWriter(Directory dir, String id, Mode mode,
      Comparator<BytesRef> comp, boolean fixedSize, AtomicLong bytesUsed, IOContext context)
      throws IOException {

    // TODO -- i shouldn't have to specify fixed? can
    // track itself & do the write thing at write time?
    if (comp == null) {
      comp = BytesRef.getUTF8SortedAsUnicodeComparator();
    }

    if (fixedSize) {
      if (mode == Mode.STRAIGHT) {
<<<<<<< HEAD
        return new FixedStraightBytesImpl.Writer(dir, id, context);
=======
        return new FixedStraightBytesImpl.Writer(dir, id, bytesUsed);
>>>>>>> a66a97c5
      } else if (mode == Mode.DEREF) {
        return new FixedDerefBytesImpl.Writer(dir, id, bytesUsed, context);
      } else if (mode == Mode.SORTED) {
        return new FixedSortedBytesImpl.Writer(dir, id, comp, bytesUsed, context);
      }
    } else {
      if (mode == Mode.STRAIGHT) {
        return new VarStraightBytesImpl.Writer(dir, id, bytesUsed, context);
      } else if (mode == Mode.DEREF) {
        return new VarDerefBytesImpl.Writer(dir, id, bytesUsed, context);
      } else if (mode == Mode.SORTED) {
        return new VarSortedBytesImpl.Writer(dir, id, comp, bytesUsed, context);
      }
    }

    throw new IllegalArgumentException("");
  }

  /**
   * Creates a new {@link IndexDocValues} instance that provides either memory
   * resident or iterative access to a per-document stored <tt>byte[]</tt>
   * value. The returned {@link IndexDocValues} instance will be initialized without
   * consuming a significant amount of memory.
   * 
   * @param dir
   *          the directory to load the {@link IndexDocValues} from.
   * @param id
   *          the file ID in the {@link Directory} to load the values from.
   * @param mode
   *          the mode used to store the values
   * @param fixedSize
   *          <code>true</code> iff the values are stored with fixed-size,
   *          otherwise <code>false</code>
   * @param maxDoc
   *          the number of document values stored for the given ID
   * @return an initialized {@link IndexDocValues} instance.
   * @throws IOException
   *           if an {@link IOException} occurs
   */
  public static IndexDocValues getValues(Directory dir, String id, Mode mode,
      boolean fixedSize, int maxDoc, IOContext context) throws IOException {

    // TODO -- I can peek @ header to determing fixed/mode?
    if (fixedSize) {
      if (mode == Mode.STRAIGHT) {
        return new FixedStraightBytesImpl.Reader(dir, id, maxDoc, context);
      } else if (mode == Mode.DEREF) {
        return new FixedDerefBytesImpl.Reader(dir, id, maxDoc, context);
      } else if (mode == Mode.SORTED) {
        return new FixedSortedBytesImpl.Reader(dir, id, maxDoc, context);
      }
    } else {
      if (mode == Mode.STRAIGHT) {
        return new VarStraightBytesImpl.Reader(dir, id, maxDoc, context);
      } else if (mode == Mode.DEREF) {
        return new VarDerefBytesImpl.Reader(dir, id, maxDoc, context);
      } else if (mode == Mode.SORTED) {
        return new VarSortedBytesImpl.Reader(dir, id, maxDoc, context);
      }
    }

    throw new IllegalArgumentException("Illegal Mode: " + mode);
  }

  // TODO open up this API?
  static abstract class BytesBaseSource extends Source {
    private final PagedBytes pagedBytes;
    protected final IndexInput datIn;
    protected final IndexInput idxIn;
    protected final static int PAGED_BYTES_BITS = 15;
    protected final PagedBytes.Reader data;
    protected final long totalLengthInBytes;

    protected BytesBaseSource(IndexInput datIn, IndexInput idxIn,
        PagedBytes pagedBytes, long bytesToRead) throws IOException {
      assert bytesToRead <= datIn.length() : " file size is less than the expected size diff: "
          + (bytesToRead - datIn.length()) + " pos: " + datIn.getFilePointer();
      this.datIn = datIn;
      this.totalLengthInBytes = bytesToRead;
      this.pagedBytes = pagedBytes;
      this.pagedBytes.copy(datIn, bytesToRead);
      data = pagedBytes.freeze(true);
      this.idxIn = idxIn;
    }

    public void close() throws IOException {
      try {
        data.close(); // close data
      } finally {
        try {
          if (datIn != null) {
            datIn.close();
          }
        } finally {
          if (idxIn != null) {// if straight - no index needed
            idxIn.close();
          }
        }
      }
    }

    /**
     * Returns one greater than the largest possible document number.
     */
    protected abstract int maxDoc();

    @Override
    public ValuesEnum getEnum(AttributeSource attrSource) throws IOException {
      return new SourceEnum(attrSource, type(), this, maxDoc()) {
        @Override
        public int advance(int target) throws IOException {
          if (target >= numDocs) {
            return pos = NO_MORE_DOCS;
          }
          while (source.getBytes(target, bytesRef).length == 0) {
            if (++target >= numDocs) {
              return pos = NO_MORE_DOCS;
            }
          }
          return pos = target;
        }
      };
    }

  }

  static abstract class BytesBaseSortedSource extends SortedSource {
    protected final IndexInput datIn;
    protected final IndexInput idxIn;
    protected final BytesRef defaultValue = new BytesRef();
    protected final static int PAGED_BYTES_BITS = 15;
    private final PagedBytes pagedBytes;
    protected final PagedBytes.Reader data;
    private final Comparator<BytesRef> comp;

    protected BytesBaseSortedSource(IndexInput datIn, IndexInput idxIn,
        Comparator<BytesRef> comp, PagedBytes pagedBytes, long bytesToRead)
        throws IOException {
      assert bytesToRead <= datIn.length() : " file size is less than the expected size diff: "
          + (bytesToRead - datIn.length()) + " pos: " + datIn.getFilePointer();
      this.datIn = datIn;
      this.pagedBytes = pagedBytes;
      this.pagedBytes.copy(datIn, bytesToRead);
      data = pagedBytes.freeze(true);
      this.idxIn = idxIn;
      this.comp = comp == null ? BytesRef.getUTF8SortedAsUnicodeComparator()
          : comp;

    }

    @Override
    public BytesRef getByOrd(int ord, BytesRef bytesRef) {
      assert ord >= 0;
      return deref(ord, bytesRef);
    }

    protected void closeIndexInput() throws IOException {
      try {
        if (datIn != null) {
          datIn.close();
        }
      } finally {
        if (idxIn != null) {// if straight
          idxIn.close();
        }
      }
    }

    /**
     * Returns the largest doc id + 1 in this doc values source
     */
    protected abstract int maxDoc();

    /**
     * Copies the value for the given ord to the given {@link BytesRef} and
     * returns it.
     */
    protected abstract BytesRef deref(int ord, BytesRef bytesRef);

    protected int binarySearch(BytesRef b, BytesRef bytesRef, int low,
        int high) {
      int mid = 0;
      while (low <= high) {
        mid = (low + high) >>> 1;
        deref(mid, bytesRef);
        final int cmp = comp.compare(bytesRef, b);
        if (cmp < 0) {
          low = mid + 1;
        } else if (cmp > 0) {
          high = mid - 1;
        } else {
          return mid;
        }
      }
      assert comp.compare(bytesRef, b) != 0;
      return -(low + 1);
    }

    @Override
    public ValuesEnum getEnum(AttributeSource attrSource) throws IOException {
      return new SourceEnum(attrSource, type(), this, maxDoc()) {

        @Override
        public int advance(int target) throws IOException {
          if (target >= numDocs) {
            return pos = NO_MORE_DOCS;
          }
          while (source.getBytes(target, bytesRef).length == 0) {
            if (++target >= numDocs) {
              return pos = NO_MORE_DOCS;
            }
          }
          return pos = target;
        }
      };
    }
  }

  // TODO: open up this API?!
  static abstract class BytesWriterBase extends Writer {
    private final String id;
    private IndexOutput idxOut;
    private IndexOutput datOut;
    protected BytesRef bytesRef;
    private final Directory dir;
    private final String codecName;
    private final int version;

    protected BytesWriterBase(Directory dir, String id, String codecName,
<<<<<<< HEAD
        int version, boolean initIndex, ByteBlockPool pool,
        AtomicLong bytesUsed, IOContext context) throws IOException {
      super(bytesUsed);
      this.id = id;
      this.pool = pool;
      datOut = dir.createOutput(IndexFileNames.segmentFileName(id, "",
            DATA_EXTENSION), context);
=======
        int version,
        AtomicLong bytesUsed) throws IOException {
      super(bytesUsed);
      this.id = id;
      this.dir = dir;
      this.codecName = codecName;
      this.version = version;
    }
    
    protected IndexOutput getDataOut() throws IOException {
      if (datOut == null) {
        boolean success = false;
        try {
          datOut = dir.createOutput(IndexFileNames.segmentFileName(id, "",
              DATA_EXTENSION));
          CodecUtil.writeHeader(datOut, codecName, version);
          success = true;
        } finally {
          if (!success) {
            IOUtils.closeSafely(true, datOut);
          }
        }
      }
      return datOut;
    }

    protected IndexOutput getIndexOut() throws IOException {
>>>>>>> a66a97c5
      boolean success = false;
      try {
        if (idxOut == null) {
          idxOut = dir.createOutput(IndexFileNames.segmentFileName(id, "",
              INDEX_EXTENSION), context);
          CodecUtil.writeHeader(idxOut, codecName, version);
        }
        success = true;
      } finally {
        if (!success) {
          IOUtils.closeSafely(true, idxOut);
        }
      }
      return idxOut;
    }
    /**
     * Must be called only with increasing docIDs. It's OK for some docIDs to be
     * skipped; they will be filled with 0 bytes.
     */
    @Override
    public abstract void add(int docID, BytesRef bytes) throws IOException;

    @Override
    public abstract void finish(int docCount) throws IOException;

    @Override
    protected void mergeDoc(int docID) throws IOException {
      add(docID, bytesRef);
    }

    @Override
    public void add(int docID, PerDocFieldValues docValues) throws IOException {
      final BytesRef ref;
      if ((ref = docValues.getBytes()) != null) {
        add(docID, ref);
      }
    }

    @Override
    protected void setNextEnum(ValuesEnum valuesEnum) {
      bytesRef = valuesEnum.bytes();
    }

    @Override
    public void files(Collection<String> files) throws IOException {
      assert datOut != null;
      files.add(IndexFileNames.segmentFileName(id, "", DATA_EXTENSION));
      if (idxOut != null) { // called after flush - so this must be initialized
        // if needed or present
        final String idxFile = IndexFileNames.segmentFileName(id, "",
            INDEX_EXTENSION);
        files.add(idxFile);
      }
    }
  }

  /**
   * Opens all necessary files, but does not read any data in until you call
   * {@link #load}.
   */
  static abstract class BytesReaderBase extends IndexDocValues {
    protected final IndexInput idxIn;
    protected final IndexInput datIn;
    protected final int version;
    protected final String id;

    protected BytesReaderBase(Directory dir, String id, String codecName,
        int maxVersion, boolean doIndex, IOContext context) throws IOException {
      this.id = id;
      datIn = dir.openInput(IndexFileNames.segmentFileName(id, "",
          Writer.DATA_EXTENSION), context);
      boolean success = false;
      try {
      version = CodecUtil.checkHeader(datIn, codecName, maxVersion, maxVersion);
      if (doIndex) {
        idxIn = dir.openInput(IndexFileNames.segmentFileName(id, "",
            Writer.INDEX_EXTENSION), context);
        final int version2 = CodecUtil.checkHeader(idxIn, codecName,
            maxVersion, maxVersion);
        assert version == version2;
      } else {
        idxIn = null;
      }
      success = true;
      } finally {
        if (!success) {
          closeInternal();
        }
      }
    }

    /**
     * clones and returns the data {@link IndexInput}
     */
    protected final IndexInput cloneData() {
      assert datIn != null;
      return (IndexInput) datIn.clone();
    }

    /**
     * clones and returns the indexing {@link IndexInput}
     */
    protected final IndexInput cloneIndex() {
      assert idxIn != null;
      return (IndexInput) idxIn.clone();
    }

    @Override
    public void close() throws IOException {
      try {
        super.close();
      } finally {
         closeInternal();
      }
    }
    
    private void closeInternal() throws IOException {
      try {
        datIn.close();
      } finally {
        if (idxIn != null) {
          idxIn.close();
        }
      }
    }
  }

}<|MERGE_RESOLUTION|>--- conflicted
+++ resolved
@@ -101,6 +101,7 @@
    *          {@link Writer}. A call to {@link Writer#finish(int)} will release
    *          all internally used resources and frees the memeory tracking
    *          reference.
+   * @param context 
    * @return a new {@link Writer} instance
    * @throws IOException
    *           if the files for the writer can not be created.
@@ -108,7 +109,6 @@
   public static Writer getWriter(Directory dir, String id, Mode mode,
       Comparator<BytesRef> comp, boolean fixedSize, AtomicLong bytesUsed, IOContext context)
       throws IOException {
-
     // TODO -- i shouldn't have to specify fixed? can
     // track itself & do the write thing at write time?
     if (comp == null) {
@@ -117,11 +117,7 @@
 
     if (fixedSize) {
       if (mode == Mode.STRAIGHT) {
-<<<<<<< HEAD
-        return new FixedStraightBytesImpl.Writer(dir, id, context);
-=======
-        return new FixedStraightBytesImpl.Writer(dir, id, bytesUsed);
->>>>>>> a66a97c5
+        return new FixedStraightBytesImpl.Writer(dir, id, bytesUsed, context);
       } else if (mode == Mode.DEREF) {
         return new FixedDerefBytesImpl.Writer(dir, id, bytesUsed, context);
       } else if (mode == Mode.SORTED) {
@@ -349,24 +345,16 @@
     private final Directory dir;
     private final String codecName;
     private final int version;
+    private final IOContext context;
 
     protected BytesWriterBase(Directory dir, String id, String codecName,
-<<<<<<< HEAD
-        int version, boolean initIndex, ByteBlockPool pool,
-        AtomicLong bytesUsed, IOContext context) throws IOException {
-      super(bytesUsed);
-      this.id = id;
-      this.pool = pool;
-      datOut = dir.createOutput(IndexFileNames.segmentFileName(id, "",
-            DATA_EXTENSION), context);
-=======
-        int version,
-        AtomicLong bytesUsed) throws IOException {
+        int version, AtomicLong bytesUsed, IOContext context) throws IOException {
       super(bytesUsed);
       this.id = id;
       this.dir = dir;
       this.codecName = codecName;
       this.version = version;
+      this.context = context;
     }
     
     protected IndexOutput getDataOut() throws IOException {
@@ -374,7 +362,7 @@
         boolean success = false;
         try {
           datOut = dir.createOutput(IndexFileNames.segmentFileName(id, "",
-              DATA_EXTENSION));
+              DATA_EXTENSION), context);
           CodecUtil.writeHeader(datOut, codecName, version);
           success = true;
         } finally {
@@ -387,7 +375,6 @@
     }
 
     protected IndexOutput getIndexOut() throws IOException {
->>>>>>> a66a97c5
       boolean success = false;
       try {
         if (idxOut == null) {
