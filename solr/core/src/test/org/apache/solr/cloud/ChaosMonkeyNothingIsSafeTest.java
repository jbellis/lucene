/*
 * Licensed to the Apache Software Foundation (ASF) under one or more
 * contributor license agreements.  See the NOTICE file distributed with
 * this work for additional information regarding copyright ownership.
 * The ASF licenses this file to You under the Apache License, Version 2.0
 * (the "License"); you may not use this file except in compliance with
 * the License.  You may obtain a copy of the License at
 *
 *     http://www.apache.org/licenses/LICENSE-2.0
 *
 * Unless required by applicable law or agreed to in writing, software
 * distributed under the License is distributed on an "AS IS" BASIS,
 * WITHOUT WARRANTIES OR CONDITIONS OF ANY KIND, either express or implied.
 * See the License for the specific language governing permissions and
 * limitations under the License.
 */
package org.apache.solr.cloud;

import java.util.ArrayList;
import java.util.HashSet;
import java.util.List;
import java.util.Set;

import org.apache.lucene.util.LuceneTestCase.Slow;
import org.apache.solr.SolrTestCaseJ4.SuppressObjectReleaseTracker;
import org.apache.solr.SolrTestCaseJ4.SuppressSSL;
import org.apache.solr.client.solrj.SolrQuery;
import org.apache.solr.client.solrj.impl.CloudSolrClient;
import org.apache.solr.common.SolrInputDocument;
import org.apache.solr.common.cloud.ZkStateReader;
import org.junit.AfterClass;
import org.junit.BeforeClass;
import org.junit.Test;

@Slow
@SuppressSSL(bugUrl = "https://issues.apache.org/jira/browse/SOLR-5776")
//@ThreadLeakLingering(linger = 60000)
@SuppressObjectReleaseTracker(bugUrl="Testing purposes")
public class ChaosMonkeyNothingIsSafeTest extends AbstractFullDistribZkTestBase {
  private static final int FAIL_TOLERANCE = 100;

  private static final Integer RUN_LENGTH = Integer.parseInt(System.getProperty("solr.tests.cloud.cm.runlength", "-1"));

  private final boolean onlyLeaderIndexes = random().nextBoolean();

  @BeforeClass
  public static void beforeSuperClass() {
    schemaString = "schema15.xml";      // we need a string id
    System.setProperty("solr.autoCommit.maxTime", "15000");
    setErrorHook();
  }
  
  @AfterClass
  public static void afterSuperClass() {
    System.clearProperty("solr.autoCommit.maxTime");
    clearErrorHook();
  }
  
  protected static final String[] fieldNames = new String[]{"f_i", "f_f", "f_d", "f_l", "f_dt"};
  protected static final RandVal[] randVals = new RandVal[]{rint, rfloat, rdouble, rlong, rdate};

  private int clientSoTimeout;
  
  public String[] getFieldNames() {
    return fieldNames;
  }

  public RandVal[] getRandValues() {
    return randVals;
  }
  
  @Override
  public void distribSetUp() throws Exception {
    super.distribSetUp();
    // can help to hide this when testing and looking at logs
    //ignoreException("shard update error");
    useFactory("solr.StandardDirectoryFactory");
  }
  
  public ChaosMonkeyNothingIsSafeTest() {
    super();
    sliceCount = Integer.parseInt(System.getProperty("solr.tests.cloud.cm.slicecount", "-1"));
    if (sliceCount == -1) {
      sliceCount = random().nextInt(TEST_NIGHTLY ? 5 : 3) + 1;
    }

    int numShards = Integer.parseInt(System.getProperty("solr.tests.cloud.cm.shardcount", "-1"));
    if (numShards == -1) {
      // we make sure that there's at least one shard with more than one replica
      // so that the ChaosMonkey has something to kill
      numShards = sliceCount + random().nextInt(TEST_NIGHTLY ? 12 : 2) + 1;
    }
    fixShardCount(numShards);

    // None of the operations used here are particularly costly, so this should work.
    // Using this low timeout will also help us catch index stalling.
    clientSoTimeout = 5000;
  }

  @Override
<<<<<<< HEAD
  protected int getRealtimeReplicas() {
    return onlyLeaderIndexes? 1 : -1;
=======
  protected boolean useTlogReplicas() {
    return onlyLeaderIndexes;
>>>>>>> ea79c668
  }

  @Test
  public void test() throws Exception {
    cloudClient.setSoTimeout(clientSoTimeout);
    boolean testSuccessful = false;
    try {
      handle.clear();
      handle.put("timestamp", SKIPVAL);
      ZkStateReader zkStateReader = cloudClient.getZkStateReader();
      // make sure we have leaders for each shard
      for (int j = 1; j < sliceCount; j++) {
        zkStateReader.getLeaderRetry(DEFAULT_COLLECTION, "shard" + j, 10000);
      }      // make sure we again have leaders for each shard
      
      waitForRecoveriesToFinish(false);
      
      // we cannot do delete by query
      // as it's not supported for recovery
      del("*:*");
      
      List<StoppableThread> threads = new ArrayList<>();
      List<StoppableIndexingThread> indexTreads = new ArrayList<>();
      int threadCount = TEST_NIGHTLY ? 3 : 1;
      int i = 0;
      for (i = 0; i < threadCount; i++) {
        StoppableIndexingThread indexThread = new StoppableIndexingThread(controlClient, cloudClient, Integer.toString(i), true);
        threads.add(indexThread);
        indexTreads.add(indexThread);
        indexThread.start();
      }
      
      threadCount = 1;
      i = 0;
      for (i = 0; i < threadCount; i++) {
        StoppableSearchThread searchThread = new StoppableSearchThread(cloudClient);
        threads.add(searchThread);
        searchThread.start();
      }
      
      // TODO: we only do this sometimes so that we can sometimes compare against control,
      // it's currently hard to know what requests failed when using ConcurrentSolrUpdateServer
      boolean runFullThrottle = random().nextBoolean();
      if (runFullThrottle) {
        FullThrottleStoppableIndexingThread ftIndexThread = 
            new FullThrottleStoppableIndexingThread(controlClient, cloudClient, clients, "ft1", true, this.clientSoTimeout);
        threads.add(ftIndexThread);
        ftIndexThread.start();
      }
      
      chaosMonkey.startTheMonkey(true, 10000);
      try {
        long runLength;
        if (RUN_LENGTH != -1) {
          runLength = RUN_LENGTH;
        } else {
          int[] runTimes;
          if (TEST_NIGHTLY) {
            runTimes = new int[] {5000, 6000, 10000, 15000, 25000, 30000,
                30000, 45000, 90000, 120000};
          } else {
            runTimes = new int[] {5000, 7000, 15000};
          }
          runLength = runTimes[random().nextInt(runTimes.length - 1)];
        }
        
        Thread.sleep(runLength);
      } finally {
        chaosMonkey.stopTheMonkey();
      }

      // ideally this should go into chaosMonkey
      restartZk(1000 * (5 + random().nextInt(4)));

      for (StoppableThread indexThread : threads) {
        indexThread.safeStop();
      }
      
      // start any downed jetties to be sure we still will end up with a leader per shard...
      
      // wait for stop...
      for (StoppableThread indexThread : threads) {
        indexThread.join();
      }
      
      // try and wait for any replications and what not to finish...
      
      Thread.sleep(2000);
      
      // wait until there are no recoveries...
      waitForThingsToLevelOut(Integer.MAX_VALUE);//Math.round((runLength / 1000.0f / 3.0f)));
      
      // make sure we again have leaders for each shard
      for (int j = 1; j < sliceCount; j++) {
        zkStateReader.getLeaderRetry(DEFAULT_COLLECTION, "shard" + j, 30000);
      }
      
      commit();
      
      // TODO: assert we didnt kill everyone
      
      zkStateReader.updateLiveNodes();
      assertTrue(zkStateReader.getClusterState().getLiveNodes().size() > 0);
      
      
      // we expect full throttle fails, but cloud client should not easily fail
      for (StoppableThread indexThread : threads) {
        if (indexThread instanceof StoppableIndexingThread && !(indexThread instanceof FullThrottleStoppableIndexingThread)) {
          int failCount = ((StoppableIndexingThread) indexThread).getFailCount();
          assertFalse("There were too many update fails (" + failCount + " > " + FAIL_TOLERANCE
              + ") - we expect it can happen, but shouldn't easily", failCount > FAIL_TOLERANCE);
        }
      }
      
      
      Set<String> addFails = getAddFails(indexTreads);
      Set<String> deleteFails = getDeleteFails(indexTreads);
      // full throttle thread can
      // have request fails 
      checkShardConsistency(!runFullThrottle, true, addFails, deleteFails);
      
      long ctrlDocs = controlClient.query(new SolrQuery("*:*")).getResults()
      .getNumFound(); 
      
      // ensure we have added more than 0 docs
      long cloudClientDocs = cloudClient.query(new SolrQuery("*:*"))
          .getResults().getNumFound();
      
      assertTrue("Found " + ctrlDocs + " control docs", cloudClientDocs > 0);
      
      if (VERBOSE) System.out.println("control docs:"
          + controlClient.query(new SolrQuery("*:*")).getResults()
              .getNumFound() + "\n\n");
      
      // try and make a collection to make sure the overseer has survived the expiration and session loss

      // sometimes we restart zookeeper as well
      if (random().nextBoolean()) {
        restartZk(1000 * (5 + random().nextInt(4)));
      }

      try (CloudSolrClient client = createCloudClient("collection1")) {
          createCollection(null, "testcollection",
              1, 1, 1, client, null, "conf1");

      }
      List<Integer> numShardsNumReplicas = new ArrayList<>(2);
      numShardsNumReplicas.add(1);
      numShardsNumReplicas.add(1);
      checkForCollection("testcollection", numShardsNumReplicas, null);
      
      testSuccessful = true;
    } finally {
      if (!testSuccessful) {
        printLayout();
      }
    }
  }

  private Set<String> getAddFails(List<StoppableIndexingThread> threads) {
    Set<String> addFails = new HashSet<String>();
    for (StoppableIndexingThread thread : threads)   {
      addFails.addAll(thread.getAddFails());
    }
    return addFails;
  }
  
  private Set<String> getDeleteFails(List<StoppableIndexingThread> threads) {
    Set<String> deleteFails = new HashSet<String>();
    for (StoppableIndexingThread thread : threads)   {
      deleteFails.addAll(thread.getDeleteFails());
    }
    return deleteFails;
  }

  // skip the randoms - they can deadlock...
  @Override
  protected void indexr(Object... fields) throws Exception {
    SolrInputDocument doc = getDoc(fields);
    indexDoc(doc);
  }

<<<<<<< HEAD
  static class ErrorLoggingConcurrentUpdateSolrClient extends ConcurrentUpdateSolrClient {
    public ErrorLoggingConcurrentUpdateSolrClient(String serverUrl, HttpClient httpClient, int queueSize, int threadCount) {
      super(serverUrl, httpClient, queueSize, threadCount, null, false);
    }
    @Override
    public void handleError(Throwable ex) {
      log.warn("cusc error", ex);
    }
  }
=======
>>>>>>> ea79c668
}<|MERGE_RESOLUTION|>--- conflicted
+++ resolved
@@ -98,13 +98,8 @@
   }
 
   @Override
-<<<<<<< HEAD
-  protected int getRealtimeReplicas() {
-    return onlyLeaderIndexes? 1 : -1;
-=======
   protected boolean useTlogReplicas() {
     return onlyLeaderIndexes;
->>>>>>> ea79c668
   }
 
   @Test
@@ -287,16 +282,4 @@
     indexDoc(doc);
   }
 
-<<<<<<< HEAD
-  static class ErrorLoggingConcurrentUpdateSolrClient extends ConcurrentUpdateSolrClient {
-    public ErrorLoggingConcurrentUpdateSolrClient(String serverUrl, HttpClient httpClient, int queueSize, int threadCount) {
-      super(serverUrl, httpClient, queueSize, threadCount, null, false);
-    }
-    @Override
-    public void handleError(Throwable ex) {
-      log.warn("cusc error", ex);
-    }
-  }
-=======
->>>>>>> ea79c668
 }