--- conflicted
+++ resolved
@@ -403,13 +403,10 @@
     String masterUrl = solrParams == null ? null : solrParams.get(MASTER_URL);
     if (!indexFetchLock.tryLock())
       return IndexFetchResult.LOCK_OBTAIN_FAILED;
-<<<<<<< HEAD
-=======
     if (core.getCoreContainer().isShutDown()) {
       LOG.warn("I was asked to replicate but CoreContainer is shutting down");
       return IndexFetchResult.CONTAINER_IS_SHUTTING_DOWN; 
     }
->>>>>>> ea79c668
     try {
       if (masterUrl != null) {
         if (currentIndexFetcher != null && currentIndexFetcher != pollingIndexFetcher) {
